--- conflicted
+++ resolved
@@ -5,12 +5,8 @@
 from logger import logger
 import torch
 from torch.utils.data import TensorDataset
-<<<<<<< HEAD
 from dependency_parser import parse_sent
-=======
-from dependency_parser import parse_sents
 from util import none_if_empty
->>>>>>> aa9e663f
 
 
 class InputExample(object):
