--- conflicted
+++ resolved
@@ -308,32 +308,26 @@
         def entropy(p):
             plogp = p * torch.log(p)
             plogp[p == 0] = 0
-<<<<<<< HEAD
-            return plogp.sum(dim=dim)
-
-        attn_entropy = torch.zeros(
-            model.bert.config.num_hidden_layers, model.bert.config.num_attention_heads)
-=======
             return -plogp.sum(dim=-1)
 
         def pairwise_kl(p):
-            # p has shape bsz x nheads x L x L and is normalized in the last dim
+            # p has shape bsz x nheads x L x L and is normalized in the last
+            # dim
             logp = torch.log(p)
             logp[p == 0] = 0
-            H_pq = -torch.einsum("blij,bljk->blik", [p.permute(0,2,1,3), logp.permute(0,2,3,1)]).permute(0,2,3,1)
-            print(logp.size())
-            print(H_pq.size())
+            H_pq = -torch.einsum(
+                "blij,bljk->blik",
+                [p.permute(0, 2, 1, 3), logp.permute(0, 2, 3, 1)]
+            ).permute(0, 2, 3, 1)
             H_p = entropy(p).unsqueeze(-2)
             KL = H_pq - H_p
-            print(KL.size())
             return KL
 
         n_layers = model.bert.config.num_hidden_layers
         n_heads = model.bert.config.num_attention_heads
         attn_entropy = torch.zeros(n_layers, n_heads).cuda()
         attn_kl = torch.zeros(n_layers, n_heads, n_heads).cuda()
->>>>>>> 2443b54c
-        entropy_num = 0
+        tot_tokens = 0
 
         eval_iterator = tqdm(eval_dataloader, desc="Evaluating")
         for input_ids, input_mask, segment_ids, label_ids in eval_iterator:
@@ -360,16 +354,15 @@
 
             # Record attention entropy
             for layer, attn in enumerate(attns):
-<<<<<<< HEAD
-                attn_entropy[layer] += (entropy(attn, dim=-1) *
-                                        input_mask.unsqueeze(1)).sum(-1).sum(0).detach()
-                entropy_num += input_mask.detach().sum().data
-=======
-                attn_entropy[layer] += (entropy(attn) * input_mask.unsqueeze(1).float()).sum(-1).sum(0).detach()
-                attn_kl[layer] += (pairwise_kl(attn) * input_mask.unsqueeze(1).unsqueeze(1).float()).sum(-1).sum(0).detach()
-                entropy_num+=input_mask.detach().sum().data
-
->>>>>>> 2443b54c
+                mask = input_mask.float()
+                # Entropy
+                masked_entropy = entropy(attn) * mask.unsqueeze(1)
+                attn_entropy[layer] += masked_entropy.sum(-1).sum(0).detach()
+                # KL
+                masked_kl = pairwise_kl(attn) * mask.unsqueeze(1).unsqueeze(1)
+                attn_kl[layer] += masked_kl.sum(-1).sum(0).detach()
+                # Number of tokens
+                tot_tokens += mask.detach().sum().data
 
             if args.save_attention_probs != "":
                 attns = [attn.detach().cpu() for attn in attns]
@@ -377,9 +370,9 @@
                     attns_to_save[eval_examples[example_idx]] = [
                         attn[batch_idx] for attn in attns]
                     example_idx += 1
-                    if (example_idx+1) % 100 == 0:
-                        torch.save(
-                            attns_to_save, f"{args.save_attention_probs}.{attn_partition}")
+                    if (example_idx + 1) % 100 == 0:
+                        file = f"{args.save_attention_probs}.{attn_partition}"
+                        torch.save(attns_to_save, file)
                         attns_to_save = {}
                         attn_partition += 1
 
@@ -393,18 +386,19 @@
 
         # Print layer/headwise entropy
         print("Head entropy")
-        attn_entropy /= entropy_num.float()
+        attn_entropy /= tot_tokens.float()
         for layer in range(len(attn_entropy)):
-            print("\t".join(f"{H:.5f}" for H in attn_entropy[layer].cpu().data))
+            print(
+                "\t".join(f"{H:.5f}" for H in attn_entropy[layer].cpu().data))
 
         # Print pairwise layer kl
         print("Pairwise head KL")
-        attn_kl /= entropy_num.float()
+        attn_kl /= tot_tokens.float()
         for layer in range(len(attn_kl)):
             print("Layer", layer)
             for head in range(len(attn_kl[layer])):
-                print("\t".join(f"{KL:.5f}" for KL in attn_kl[layer, head].cpu().data))
-
+                head_kl = attn_kl[layer, head].cpu().data
+                print("\t".join(f"{kl:.5f}" for kl in head_kl))
 
         if args.save_attention_probs != "":
             torch.save(attns_to_save,
